--- conflicted
+++ resolved
@@ -26,17 +26,13 @@
   const { isDark, toggleTheme } = useTheme();
   const [marketFilter, setMarketFilter] = useLocalStorage<MarketFilter>('marketFilter', 'all');
   const [showAggregate, setShowAggregate] = useState(false);
-<<<<<<< HEAD
 
   // Use production WebSocket URL in production, localhost in development
   const wsUrl = import.meta.env.PROD
     ? 'wss://crypto-orderbook-1l5y.onrender.com/ws'
     : 'ws://localhost:8086/ws';
 
-  const { orderbooks, stats, isConnected, setTickLevel } = useWebSocket(wsUrl);
-=======
-  const { orderbooks, stats, isConnected, currentSymbol, isSwitchingSymbol, setTickLevel, setSymbol } = useWebSocket('ws://localhost:8086/ws');
->>>>>>> 51007178
+  const { orderbooks, stats, isConnected, currentSymbol, isSwitchingSymbol, setTickLevel, setSymbol } = useWebSocket(wsUrl);
   const { chartData05Pct, chartData2Pct, chartData10Pct, chartDataTotal } = useChartData(stats, marketFilter);
 
   // Filter and sort orderbooks based on market filter
